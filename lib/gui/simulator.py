--- conflicted
+++ resolved
@@ -740,10 +740,6 @@
             self.update_patches()
 
     def update_patches(self):
-<<<<<<< HEAD
-=======
-        patches = self.parent.generate_patches(self.refresh_needed)
->>>>>>> d87750b8
         try:
             patches = self.parent.generate_patches(self.refresh_needed)
         except:  # noqa: E722
