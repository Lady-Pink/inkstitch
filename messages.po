# Translations template for PROJECT.
# Copyright (C) 2018 ORGANIZATION
# This file is distributed under the same license as the PROJECT project.
# FIRST AUTHOR <EMAIL@ADDRESS>, 2018.
#
#, fuzzy
msgid ""
msgstr ""
"Project-Id-Version: PROJECT VERSION\n"
"Report-Msgid-Bugs-To: EMAIL@ADDRESS\n"
<<<<<<< HEAD
"POT-Creation-Date: 2018-08-09 14:52-0400\n"
=======
"POT-Creation-Date: 2018-08-11 22:57-0400\n"
>>>>>>> 0f882f07
"PO-Revision-Date: YEAR-MO-DA HO:MI+ZONE\n"
"Last-Translator: FULL NAME <EMAIL@ADDRESS>\n"
"Language-Team: LANGUAGE <LL@li.org>\n"
"MIME-Version: 1.0\n"
"Content-Type: text/plain; charset=utf-8\n"
"Content-Transfer-Encoding: 8bit\n"
"Generated-By: Babel 2.5.3\n"

#: lib/elements/auto_fill.py:11
msgid "Auto-Fill"
msgstr ""

#: lib/elements/auto_fill.py:14
msgid "Automatically routed fill stitching"
msgstr ""

#: lib/elements/auto_fill.py:34
msgid "Running stitch length (traversal between sections)"
msgstr ""

#: lib/elements/auto_fill.py:35
msgid ""
"Length of stitches around the outline of the fill region used when moving"
" from section to section."
msgstr ""

#: lib/elements/auto_fill.py:43
msgid "Underlay"
msgstr ""

#: lib/elements/auto_fill.py:43 lib/elements/auto_fill.py:52
#: lib/elements/auto_fill.py:68 lib/elements/auto_fill.py:79
#: lib/elements/auto_fill.py:89
msgid "AutoFill Underlay"
msgstr ""

#: lib/elements/auto_fill.py:49
msgid "Fill angle"
msgstr ""

#: lib/elements/auto_fill.py:50
msgid "default: fill angle + 90 deg"
msgstr ""

#: lib/elements/auto_fill.py:65
msgid "Row spacing"
msgstr ""

#: lib/elements/auto_fill.py:66
msgid "default: 3x fill row spacing"
msgstr ""

#: lib/elements/auto_fill.py:76
msgid "Max stitch length"
msgstr ""

#: lib/elements/auto_fill.py:77
msgid "default: equal to fill max stitch length"
msgstr ""

#: lib/elements/auto_fill.py:86
msgid "Inset"
msgstr ""

#: lib/elements/auto_fill.py:87
msgid ""
"Shrink the shape before doing underlay, to prevent underlay from showing "
"around the outside of the fill."
msgstr ""

#: lib/elements/auto_fill.py:97
msgid "Expand"
msgstr ""

#: lib/elements/auto_fill.py:98
msgid ""
"Expand the shape before fill stitching, to compensate for gaps between "
"shapes."
msgstr ""

#: lib/elements/element.py:232
#, python-format
msgid "%(id)s has more than one command of type '%(command)s' linked to it"
msgstr ""

#: lib/elements/fill.py:12
msgid "Fill"
msgstr ""

#: lib/elements/fill.py:19
msgid "Manually routed fill stitching"
msgstr ""

#: lib/elements/fill.py:20
msgid "AutoFill is the default method for generating fill stitching."
msgstr ""

#: lib/elements/fill.py:29
msgid "Angle of lines of stitches"
msgstr ""

#: lib/elements/fill.py:30
msgid ""
"The angle increases in a counter-clockwise direction.  0 is horizontal.  "
"Negative angles are allowed."
msgstr ""

#: lib/elements/fill.py:45
msgid "Flip fill (start right-to-left)"
msgstr ""

#: lib/elements/fill.py:46
msgid ""
"The flip option can help you with routing your stitch path.  When you "
"enable flip, stitching goes from right-to-left instead of left-to-right."
msgstr ""

#: lib/elements/fill.py:54
msgid "Spacing between rows"
msgstr ""

#: lib/elements/fill.py:55
msgid "Distance between rows of stitches."
msgstr ""

#: lib/elements/fill.py:68
msgid "Maximum fill stitch length"
msgstr ""

#: lib/elements/fill.py:69
msgid ""
"The length of each stitch in a row.  Shorter stitch may be used at the "
"start or end of a row."
msgstr ""

#: lib/elements/fill.py:78
msgid "Stagger rows this many times before repeating"
msgstr ""

<<<<<<< HEAD
#: lib/elements/fill.py:84
#, python-format
msgid ""
"shape %s is so small that it cannot be filled with stitches.  Please make"
" it bigger or delete it."
=======
#: lib/elements/fill.py:79
msgid ""
"Setting this dictates how many rows apart the stitches will be before "
"they fall in the same column position."
>>>>>>> 0f882f07
msgstr ""

#: lib/elements/satin_column.py:10
msgid "Satin Column"
msgstr ""

#: lib/elements/satin_column.py:16
msgid "Custom satin column"
msgstr ""

#: lib/elements/satin_column.py:22
msgid "\"E\" stitch"
msgstr ""

#: lib/elements/satin_column.py:32 lib/elements/stroke.py:52
msgid "Zig-zag spacing (peak-to-peak)"
msgstr ""

#: lib/elements/satin_column.py:33
msgid "Peak-to-peak distance between zig-zags."
msgstr ""

#: lib/elements/satin_column.py:43
msgid "Pull compensation"
msgstr ""

#: lib/elements/satin_column.py:44
msgid ""
"Satin stitches pull the fabric together, resulting in a column narrower "
"than you draw in Inkscape.  This setting expands each pair of needle "
"penetrations outward from the center of the satin column."
msgstr ""

#: lib/elements/satin_column.py:55
msgid "Contour underlay"
msgstr ""

#: lib/elements/satin_column.py:55 lib/elements/satin_column.py:62
#: lib/elements/satin_column.py:71
msgid "Contour Underlay"
msgstr ""

#: lib/elements/satin_column.py:62 lib/elements/satin_column.py:86
msgid "Stitch length"
msgstr ""

#: lib/elements/satin_column.py:68
msgid "Contour underlay inset amount"
msgstr ""

#: lib/elements/satin_column.py:69
msgid ""
"Shrink the outline, to prevent the underlay from showing around the "
"outside of the satin column."
msgstr ""

#: lib/elements/satin_column.py:79
msgid "Center-walk underlay"
msgstr ""

#: lib/elements/satin_column.py:79 lib/elements/satin_column.py:86
msgid "Center-Walk Underlay"
msgstr ""

#: lib/elements/satin_column.py:91
msgid "Zig-zag underlay"
msgstr ""

#: lib/elements/satin_column.py:91 lib/elements/satin_column.py:100
#: lib/elements/satin_column.py:111
msgid "Zig-zag Underlay"
msgstr ""

#: lib/elements/satin_column.py:97
msgid "Zig-Zag spacing (peak-to-peak)"
msgstr ""

#: lib/elements/satin_column.py:98
msgid "Distance between peaks of the zig-zags."
msgstr ""

#: lib/elements/satin_column.py:108
msgid "Inset amount"
msgstr ""

#: lib/elements/satin_column.py:109
msgid "default: half of contour underlay inset"
msgstr ""

#: lib/elements/satin_column.py:146
#, python-format
msgid "satin column: %(id)s: at least two subpaths required (%(num)d found)"
msgstr ""

#: lib/elements/satin_column.py:172
msgid ""
"One or more rails crosses itself, and this is not allowed.  Please split "
"into multiple satin columns."
msgstr ""

#: lib/elements/satin_column.py:179
msgid "satin column: One or more of the rungs doesn't intersect both rails."
msgstr ""

#: lib/elements/satin_column.py:179 lib/elements/satin_column.py:181
msgid "Each rail should intersect both rungs once."
msgstr ""

#: lib/elements/satin_column.py:181
msgid ""
"satin column: One or more of the rungs intersects the rails more than "
"once."
msgstr ""

#: lib/elements/satin_column.py:222
#, python-format
msgid "satin column: object %s has a fill (but should not)"
msgstr ""

#: lib/elements/satin_column.py:226
#, python-format
msgid ""
"satin column: object %(id)s has two paths with an unequal number of "
"points (%(length1)d and %(length2)d)"
msgstr ""

#: lib/elements/stroke.py:17
msgid "Satin stitch along paths"
msgstr ""

#: lib/elements/stroke.py:31
msgid "Running stitch length"
msgstr ""

#: lib/elements/stroke.py:32
msgid "Length of stitches in running stitch mode."
msgstr ""

#: lib/elements/stroke.py:42
msgid "Bean stitch number of repeats"
msgstr ""

#: lib/elements/stroke.py:43
msgid ""
"Backtrack each stitch this many times.  A value of 1 would triple each "
"stitch (forward, back, forward).  A value of 2 would quintuple each "
"stitch, etc.  Only applies to running stitch."
msgstr ""

#: lib/elements/stroke.py:53
msgid "Length of stitches in zig-zag mode."
msgstr ""

#: lib/elements/stroke.py:64
msgid "Repeats"
msgstr ""

#: lib/elements/stroke.py:65
msgid "Defines how many times to run down and back along the path."
msgstr ""

#: lib/elements/stroke.py:89
msgid "Manual stitch placement"
msgstr ""

#: lib/elements/stroke.py:90
msgid ""
"Stitch every node in the path.  Stitch length and zig-zag spacing are "
"ignored."
msgstr ""

#: lib/elements/stroke.py:124
msgid ""
"Legacy running stitch setting detected!\n"
"\n"
"It looks like you're using a stroke smaller than 0.5 units to indicate a "
"running stitch, which is deprecated.  Instead, please set your stroke to "
"be dashed to indicate running stitch.  Any kind of dash will work."
msgstr ""

#: lib/extensions/base.py:108
msgid "No embroiderable paths selected."
msgstr ""

#: lib/extensions/base.py:110
msgid "No embroiderable paths found in document."
msgstr ""

#: lib/extensions/base.py:111
msgid "Tip: use Path -> Object to Path to convert non-paths."
msgstr ""

#: lib/extensions/commands.py:125
msgid "Please select one or more objects to which to attach commands."
msgstr ""

#: lib/extensions/commands.py:133
msgid "Please choose one or more commands to attach."
msgstr ""

#: lib/extensions/convert_to_satin.py:28
msgid "Please select at least one line to convert to a satin column."
msgstr ""

#. : Convert To Satin extension, user selected one or more objects that were
#. not lines.
#: lib/extensions/convert_to_satin.py:33
msgid "Only simple lines may be converted to satin columns."
msgstr ""

#: lib/extensions/convert_to_satin.py:54
#, python-format
msgid ""
"Cannot convert %s to a satin column because it intersects itself.  Try "
"breaking it up into multiple paths."
msgstr ""

#: lib/extensions/embroider.py:41
msgid ""
"\n"
"\n"
"Seeing a 'no such option' message?  Please restart Inkscape to fix."
msgstr ""

#: lib/extensions/flip.py:35
msgid "Please select one or more satin columns to flip."
msgstr ""

#: lib/extensions/install.py:30
msgid ""
"Ink/Stitch can install files (\"add-ons\") that make it easier to use "
"Inkscape to create machine embroidery designs.  These add-ons will be "
"installed:"
msgstr ""

#: lib/extensions/install.py:31
msgid "thread manufacturer color palettes"
msgstr ""

#: lib/extensions/install.py:32
msgid "Ink/Stitch visual commands (Object -> Symbols...)"
msgstr ""

#: lib/extensions/install.py:41
msgid "Install"
msgstr ""

#: lib/extensions/install.py:44 lib/extensions/params.py:380
msgid "Cancel"
msgstr ""

#: lib/extensions/install.py:58
msgid "Choose Inkscape directory"
msgstr ""

#: lib/extensions/install.py:68
msgid "Inkscape add-on installation failed"
msgstr ""

#: lib/extensions/install.py:69
msgid "Installation Failed"
msgstr ""

#: lib/extensions/install.py:73
msgid ""
"Inkscape add-on files have been installed.  Please restart Inkscape to "
"load the new add-ons."
msgstr ""

#: lib/extensions/install.py:74
msgid "Installation Completed"
msgstr ""

#: lib/extensions/install.py:103
msgid "Ink/Stitch Add-ons Installer"
msgstr ""

#: lib/extensions/params.py:244
msgid "These settings will be applied to 1 object."
msgstr ""

#: lib/extensions/params.py:246
#, python-format
msgid "These settings will be applied to %d objects."
msgstr ""

#: lib/extensions/params.py:249
msgid ""
"Some settings had different values across objects.  Select a value from "
"the dropdown or enter a new one."
msgstr ""

#: lib/extensions/params.py:253
#, python-format
msgid "Disabling this tab will disable the following %d tabs."
msgstr ""

#: lib/extensions/params.py:255
msgid "Disabling this tab will disable the following tab."
msgstr ""

#: lib/extensions/params.py:258
#, python-format
msgid "Enabling this tab will disable %s and vice-versa."
msgstr ""

#: lib/extensions/params.py:288
msgid "Inkscape objects"
msgstr ""

#: lib/extensions/params.py:346
msgid "Embroidery Params"
msgstr ""

#: lib/extensions/params.py:363
msgid "Presets"
msgstr ""

#: lib/extensions/params.py:368
msgid "Load"
msgstr ""

#: lib/extensions/params.py:371
msgid "Add"
msgstr ""

#: lib/extensions/params.py:374
msgid "Overwrite"
msgstr ""

#: lib/extensions/params.py:377
msgid "Delete"
msgstr ""

#: lib/extensions/params.py:384
msgid "Use Last Settings"
msgstr ""

#: lib/extensions/params.py:387
msgid "Apply and Quit"
msgstr ""

#: lib/extensions/params.py:436
msgid "Preview"
msgstr ""

#: lib/extensions/params.py:454
msgid "Internal Error"
msgstr ""

#: lib/extensions/params.py:507
msgid "Please enter or select a preset name first."
msgstr ""

#: lib/extensions/params.py:507 lib/extensions/params.py:513
#: lib/extensions/params.py:541
msgid "Preset"
msgstr ""

#: lib/extensions/params.py:513
#, python-format
msgid "Preset \"%s\" not found."
msgstr ""

#: lib/extensions/params.py:541
#, python-format
msgid ""
"Preset \"%s\" already exists.  Please use another name or press "
"\"Overwrite\""
msgstr ""

#: lib/extensions/print_pdf.py:134
msgid "Closing..."
msgstr ""

#: lib/extensions/print_pdf.py:134
msgid "It is safe to close this window now."
msgstr ""

#: lib/extensions/print_pdf.py:265
msgid ""
"A print preview has been opened in your web browser.  This window will "
"stay open in order to communicate with the JavaScript code running in "
"your browser.\n"
"\n"
"This window will close after you close the print preview in your browser,"
" or you can close it manually if necessary."
msgstr ""

#: lib/extensions/print_pdf.py:411
msgid "Ink/Stitch Print"
msgstr ""

#: lib/extensions/simulate.py:24
msgid "Embroidery Simulation"
msgstr ""

#: lib/extensions/zip.py:52
msgid "No embroidery file formats selected."
msgstr ""

#: lib/simulator.py:34
msgid "Speed up"
msgstr ""

#: lib/simulator.py:34
msgid "Press + or arrow up to speed up"
msgstr ""

#: lib/simulator.py:35
msgid "Slow down"
msgstr ""

#: lib/simulator.py:35
msgid "Press - or arrow down to slow down"
msgstr ""

#: lib/simulator.py:36
msgid "Pause"
msgstr ""

#: lib/simulator.py:36
msgid "Press P to pause the animation"
msgstr ""

#: lib/simulator.py:37
msgid "Restart"
msgstr ""

#: lib/simulator.py:37
msgid "Press R to restart the animation"
msgstr ""

#: lib/simulator.py:38
msgid "Quit"
msgstr ""

#: lib/simulator.py:38
msgid "Press Q to close the simulation window"
msgstr ""

#: lib/stitches/auto_fill.py:168
msgid ""
"Unable to autofill.  This most often happens because your shape is made "
"up of multiple sections that aren't connected."
msgstr ""

#: lib/stitches/auto_fill.py:393
msgid ""
"Unexpected error while generating fill stitches. Please send your SVG "
"file to lexelby@github."
msgstr ""

#: lib/svg/svg.py:90
msgid "Stitch Plan"
msgstr ""

#: lib/svg/units.py:44
#, python-format
msgid "parseLengthWithUnits: unknown unit %s"
msgstr ""

#: lib/svg/units.py:76
#, python-format
msgid "Unknown unit: %s"
msgstr ""

#: print/templates/color_swatch.html:8 print/templates/color_swatch.html:40
#: print/templates/operator_detailedview.html:9
msgid "Color"
msgstr ""

#: print/templates/color_swatch.html:11 print/templates/color_swatch.html:41
msgid "rgb"
msgstr ""

#: print/templates/color_swatch.html:15 print/templates/color_swatch.html:42
msgid "thread"
msgstr ""

#: print/templates/color_swatch.html:19 print/templates/color_swatch.html:43
#: print/templates/operator_detailedview.html:62
msgid "# stitches"
msgstr ""

#: print/templates/color_swatch.html:23 print/templates/color_swatch.html:44
msgid "# trims"
msgstr ""

#: print/templates/color_swatch.html:24 print/templates/color_swatch.html:45
#: print/templates/operator_detailedview.html:66
msgid "stop after?"
msgstr ""

#: print/templates/color_swatch.html:24 print/templates/color_swatch.html:45
#: print/templates/operator_detailedview.html:66
msgid "yes"
msgstr ""

#: print/templates/color_swatch.html:24 print/templates/color_swatch.html:45
#: print/templates/operator_detailedview.html:66
msgid "no"
msgstr ""

#: print/templates/footer.html:2
msgid "Page"
msgstr ""

#: print/templates/headline.html:5
msgid "Click to choose another logo"
msgstr ""

#: print/templates/headline.html:10
msgid "Enter job title..."
msgstr ""

#: print/templates/headline.html:11
msgid "CLIENT"
msgstr ""

#: print/templates/headline.html:11
msgid "Enter client name..."
msgstr ""

#: print/templates/headline.html:12
msgid "PURCHASE ORDER #:"
msgstr ""

#: print/templates/headline.html:12
msgid "Enter purchase order number..."
msgstr ""

#: print/templates/headline.html:15
#, python-format
msgid "%Y.%m.%d"
msgstr ""

#: print/templates/operator_detailedview.html:10
msgid "Thread Consumption"
msgstr ""

#: print/templates/operator_detailedview.html:11
msgid "Stops and Trims"
msgstr ""

#: print/templates/operator_detailedview.html:12
msgid "Notes"
msgstr ""

#: print/templates/operator_detailedview.html:24
#: print/templates/operator_overview.html:6
#: print/templates/print_overview.html:6
msgid "Unique Colors"
msgstr ""

#: print/templates/operator_detailedview.html:25
#: print/templates/operator_overview.html:7
#: print/templates/print_overview.html:7
msgid "Color Blocks"
msgstr ""

#: print/templates/operator_detailedview.html:28
#: print/templates/operator_overview.html:14
#: print/templates/print_overview.html:14
msgid "Design box size"
msgstr ""

#: print/templates/operator_detailedview.html:29
#: print/templates/operator_overview.html:16
#: print/templates/print_overview.html:16
msgid "Total thread used"
msgstr ""

#: print/templates/operator_detailedview.html:30
#: print/templates/operator_overview.html:15
#: print/templates/print_overview.html:15
msgid "Total stitch count"
msgstr ""

#: print/templates/operator_detailedview.html:33
#: print/templates/operator_overview.html:8
#: print/templates/print_overview.html:8
msgid "Total stops"
msgstr ""

#: print/templates/operator_detailedview.html:34
#: print/templates/operator_overview.html:9
#: print/templates/print_overview.html:9
msgid "Total trims"
msgstr ""

#: print/templates/operator_detailedview.html:61
msgid "thread used"
msgstr ""

#: print/templates/operator_detailedview.html:65
msgid "trims"
msgstr ""

#: print/templates/operator_detailedview.html:69
msgid "Enter operator notes..."
msgstr ""

#: print/templates/operator_overview.html:21
#: print/templates/print_overview.html:21
msgid "Job estimated time"
msgstr ""

#: print/templates/operator_overview.html:28
#: print/templates/print_detail.html:18 print/templates/print_overview.html:28
msgid "Ctrl + Scroll to Zoom"
msgstr ""

#: print/templates/print_detail.html:6
msgid "COLOR"
msgstr ""

#: print/templates/print_detail.html:11
msgid "Estimated time"
msgstr ""

#: print/templates/print_overview.html:39
msgid "Client Signature"
msgstr ""

#: print/templates/ui.html:2
msgid "Ink/Stitch Print Preview"
msgstr ""

#: print/templates/ui.html:4
msgid "Print"
msgstr ""

#: print/templates/ui.html:5 print/templates/ui.html:15
msgid "Settings"
msgstr ""

#: print/templates/ui.html:6
msgid "Close"
msgstr ""

#: print/templates/ui.html:9
msgid "⚠ lost connection to Ink/Stitch"
msgstr ""

#: print/templates/ui.html:18 print/templates/ui.html:23
msgid "Page Setup"
msgstr ""

#: print/templates/ui.html:19 print/templates/ui.html:47
msgid "Design"
msgstr ""

#: print/templates/ui.html:26
msgid "Printing Size"
msgstr ""

#: print/templates/ui.html:35
msgid "Print Layouts"
msgstr ""

#: print/templates/ui.html:36
msgid "Client Overview"
msgstr ""

#: print/templates/ui.html:37
msgid "Client Detailed View"
msgstr ""

#: print/templates/ui.html:38
msgid "Operator Overview"
msgstr ""

#: print/templates/ui.html:39
msgid "Operator Detailed View"
msgstr ""

#: print/templates/ui.html:40
msgid "Thumbnail size"
msgstr ""

#: print/templates/ui.html:43
msgid "Includes these Page Setup settings and also the icon."
msgstr ""

#: print/templates/ui.html:43
msgid "Save as defaults"
msgstr ""

#: print/templates/ui.html:48
msgid "Thread Palette"
msgstr ""

#: print/templates/ui.html:51
msgid "None"
msgstr ""

#: print/templates/ui.html:65
msgid ""
"Changing the thread palette will cause thread names and catalog numbers "
"to be recalculated based on the new palette.  Any changes you have made "
"to color or thread names will be lost.  Are you sure?"
msgstr ""

#: print/templates/ui.html:68
msgid "Yes"
msgstr ""

#: print/templates/ui.html:69
msgid "No"
msgstr ""

#: print/templates/ui_svg_action_buttons.html:1
msgid "Scale"
msgstr ""

#: print/templates/ui_svg_action_buttons.html:3
msgid "Fit"
msgstr ""

#: print/templates/ui_svg_action_buttons.html:5
msgid "Apply to all"
msgstr ""

#: print/templates/ui_svg_action_buttons.html:8
msgid "Realistic"
msgstr ""
<|MERGE_RESOLUTION|>--- conflicted
+++ resolved
@@ -8,11 +8,7 @@
 msgstr ""
 "Project-Id-Version: PROJECT VERSION\n"
 "Report-Msgid-Bugs-To: EMAIL@ADDRESS\n"
-<<<<<<< HEAD
-"POT-Creation-Date: 2018-08-09 14:52-0400\n"
-=======
-"POT-Creation-Date: 2018-08-11 22:57-0400\n"
->>>>>>> 0f882f07
+"POT-Creation-Date: 2018-08-16 15:39-0400\n"
 "PO-Revision-Date: YEAR-MO-DA HO:MI+ZONE\n"
 "Last-Translator: FULL NAME <EMAIL@ADDRESS>\n"
 "Language-Team: LANGUAGE <LL@li.org>\n"
@@ -152,18 +148,17 @@
 msgid "Stagger rows this many times before repeating"
 msgstr ""
 
-<<<<<<< HEAD
-#: lib/elements/fill.py:84
+#: lib/elements/fill.py:79
+msgid ""
+"Setting this dictates how many rows apart the stitches will be before "
+"they fall in the same column position."
+msgstr ""
+
+#: lib/elements/fill.py:112
 #, python-format
 msgid ""
 "shape %s is so small that it cannot be filled with stitches.  Please make"
 " it bigger or delete it."
-=======
-#: lib/elements/fill.py:79
-msgid ""
-"Setting this dictates how many rows apart the stitches will be before "
-"they fall in the same column position."
->>>>>>> 0f882f07
 msgstr ""
 
 #: lib/elements/satin_column.py:10
